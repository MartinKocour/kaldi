--- conflicted
+++ resolved
@@ -81,15 +81,9 @@
 
   // instantiate this class once for each thing you have to decode.
   NBestDecoder(const fst::Fst<fst::StdArc> &fst,
-<<<<<<< HEAD
                NBestDecoderOptions opts): fst_(fst), opts_(opts) {
-    assert(opts_.hash_ratio >= 1.0);  // less doesn't make much sense.
-    assert(opts_.max_active > 1);
-=======
-                NBestDecoderOptions opts): fst_(fst), opts_(opts) {
     KALDI_ASSERT(opts_.hash_ratio >= 1.0);  // less doesn't make much sense.
     KALDI_ASSERT(opts_.max_active > 1);
->>>>>>> 80d46092
     toks_.SetSize(1000);  // just so on the first frame we do something reasonable.
     decodable_ = NULL;
   }
