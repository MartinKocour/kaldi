--- conflicted
+++ resolved
@@ -175,8 +175,6 @@
   T t_;
 };
 
-<<<<<<< HEAD
-
 // This is like WaveHolder but when you just want the metadata-
 // it leaves the actual data undefined, it doesn't read it.
 class WaveInfoHolder {
@@ -215,13 +213,14 @@
     }
   }
 
+  void Swap(WaveInfoHolder *other) {
+    t_.Swap(&(other->t_));
+  }
  private:
   T t_;
 };
 
 
-=======
->>>>>>> 688249af
 }  // namespace kaldi
 
 #endif  // KALDI_FEAT_WAVE_READER_H_