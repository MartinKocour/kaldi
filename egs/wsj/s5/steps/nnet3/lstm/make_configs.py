--- conflicted
+++ resolved
@@ -75,14 +75,9 @@
                         help="options to be supplied to NaturalGradientAffineComponent", default="")
 
     # Gradient clipper options
-<<<<<<< HEAD
-    parser.add_argument("--norm-based-clipping", type=str, action=common_lib.StrToBoolAction,
-                        help="use norm based clipping in ClipGradient components ", default=True, choices = ["false", "true"])
-=======
     parser.add_argument("--norm-based-clipping", type=str, action=nnet3_train_lib.StrToBoolAction,
                         help="Outdated option retained for back compatibility, has no effect.",
                         default=True, choices = ["false", "true"])
->>>>>>> 6b30404d
     parser.add_argument("--clipping-threshold", type=float,
                         help="clipping threshold used in BackpropTruncation components, "
                         "if clipping-threshold=0 no clipping is done", default=30)
